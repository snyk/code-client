import pick from 'lodash.pick';

import { baseURL, sessionToken, source, TEST_TIMEOUT } from './constants/base';
import { bundleFiles, bundleFilesFull, singleBundleFull } from './constants/sample';
import { getFilters, createBundle, checkBundle, extendBundle, getAnalysis, AnalysisStatus } from '../src/http';
import { BundleFiles } from '../src/interfaces/files.interface';
import * as needle from '../src/needle';
import { gunzipSync } from 'zlib';

const fakeBundleHash = '0aafac4a1a3daccf80ea53b0e6a946cd9b4d9d2dfb1fc13b5ca3e16b045744b8';
let fakeBundleHashFull = '';
const realBundleHash = '';
let realBundleHashFull = '';

const fakeMissingFiles = [
  'AnnotatorTest.cpp',
  'GitHubAccessTokenScrambler12.java',
  'app.js',
  'db.js',
  'main.js',
  'big-file.js',
  'routes/index.js',
  'routes/sharks.js',
  // TODO: This should be ignored
  'not/ignored/this_should_be_ignored.jsx',
  'not/ignored/this_should_not_be_ignored.java',
];

describe('Requests to public API', () => {
  it('gets filters successfully', async () => {
    const response = await getFilters(baseURL, '');
    expect(response.type).toEqual('success');
    if (response.type === 'error') return;
    expect(new Set(response.value.configFiles)).toEqual(new Set(['.dcignore', '.gitignore']));
    expect(new Set(response.value.extensions)).toEqual(
      new Set([
        '.cs',
        '.c',
        '.cc',
        '.cjs',
        '.cls',
        '.config',
        '.cpp',
        '.cs',
        '.cxx',
        '.ejs',
        '.erb',
        '.es',
        '.es6',
        '.go',
        '.h',
        '.haml',
        '.hpp',
        '.htm',
        '.html',
        '.hxx',
        '.java',
        '.js',
        '.jsx',
        '.kt',
        '.mjs',
        '.php',
        '.phtml',
        '.pom',
        '.py',
        '.rb',
        '.rhtml',
        '.scala',
        '.slim',
        '.swift',
        '.ts',
        '.tsx',
<<<<<<< HEAD
        ".vb",
=======
        '.vb',
>>>>>>> 03bbfb79
        '.vue',
        '.wxs',
        '.xml',
        '.xsd',
        '.aspx',
        '.ejs',
      ]),
    );

    expect(response.value.configFiles.length).toBeGreaterThan(0);
    expect(response.value.extensions.length).toBeGreaterThan(0);
  });

  it('test network issues', async () => {
    const response = await getFilters('https://faketest.snyk.io', 'test-source', 1);
    expect(response.type).toEqual('error');
    if (response.type !== 'error') return;
    expect(response.error).toMatchObject({
      apiName: 'filters',
      statusCode: 452,
      statusText: '[Connection issue] Could not resolve domain',
    });
  });

  it(
    'creates bundle successfully',
    async () => {
      const files: BundleFiles = [...(await bundleFiles).entries()].reduce((obj, [i, d]) => {
        obj[d.bundlePath] = `${i}`;
        return obj;
      }, {});

      const response = await createBundle({
        baseURL,
        sessionToken,
        files,
        source,
      });
      expect(response.type).toEqual('success');
      if (response.type === 'error') {
        console.error(response);
        return;
      }
      expect(response.value.bundleHash).toContain(fakeBundleHash);
      fakeBundleHashFull = response.value.bundleHash;
      expect(response.value.missingFiles).toEqual(fakeMissingFiles);
    },
    TEST_TIMEOUT,
  );

  it(
    'checks bundle successfully',
    async () => {
      const response = await checkBundle({
        baseURL,
        sessionToken,
        source,
        bundleHash: fakeBundleHashFull,
      });
      expect(response.type).toEqual('success');
      if (response.type === 'error') return;
      expect(response.value.bundleHash).toEqual(fakeBundleHashFull);
      expect(response.value.missingFiles).toEqual(fakeMissingFiles);
    },
    TEST_TIMEOUT,
  );

  it(
    'checks expired bundle successfully',
    async () => {
      const response = await checkBundle({
        baseURL,
        sessionToken,
        source,
        bundleHash: 'mock-expired-bundle-id',
      });
      expect(response.type).toEqual('error');
      // dummy to cheat typescript compiler
      if (response.type == 'success') return;
      expect(response.error.statusCode).toEqual(404);
      expect(response.error.statusText).toEqual('Uploaded bundle has expired');
    },
    TEST_TIMEOUT,
  );

  it(
    'request analysis with missing files',
    async () => {
      let response;
      do {
        response = await getAnalysis({
          baseURL,
          sessionToken,
          bundleHash: fakeBundleHashFull,
          severity: 1,
          source,
        });
      } while (response.type === 'success');

      expect(response.type).toEqual('error');
      expect(response.error).toEqual({
        apiName: 'getAnalysis',
        statusCode: 404,
        statusText: 'Not found',
      });
    },
    TEST_TIMEOUT,
  );

  it(
    'extends bundle successfully',
    async () => {
      const response = await extendBundle({
        baseURL,
        sessionToken,
        source,
        bundleHash: fakeBundleHashFull,
        files: {
          'new.js': 'new123',
        },
        removedFiles: [
          `AnnotatorTest.cpp`,
          `app.js`,
          `GitHubAccessTokenScrambler12.java`,
          `db.js`,
          `main.js`,
          'big-file.js',
          `not/ignored/this_should_be_ignored.jsx`,
          `not/ignored/this_should_not_be_ignored.java`,
          `routes/index.js`,
          `routes/sharks.js`,
        ],
      });
      expect(response.type).toEqual('success');
      if (response.type === 'error') return;
      expect(response.value.bundleHash).toContain('1484a1a5cf09854080e7be7ed023fd085287d5cf71d046aed47d2c03de1190c6');
      expect(response.value.missingFiles).toEqual([`new.js`]);
    },
    TEST_TIMEOUT,
  );

  it(
    'extends expired bundle and fails',
    async () => {
      const response = await extendBundle({
        baseURL,
        sessionToken,
        source,
        bundleHash: 'wrong-bundle-id-2',
        files: {
          'new2.js': 'new1234',
        },
      });

      expect(response.type).toEqual('error');
      if (response.type !== 'error') return;
      expect(response.error).toEqual({
        apiName: 'extendBundle',
        statusCode: 404,
        statusText: 'Parent bundle has expired',
      });
    },
    TEST_TIMEOUT,
  );

  it(
    'uploads fake files to fake bundle',
    async () => {
      const response = await extendBundle({
        baseURL,
        sessionToken,
        source,
        bundleHash: fakeBundleHashFull,
        files: {
          'df.js': { hash: 'df', content: 'const module = new Module();' },
          'sdfs.js': { hash: 'sdfs', content: 'const App = new App();' },
        },
      });
      expect(response.type).toEqual('success');
      if (response.type !== 'success') return; // TS trick
      expect(response.value.bundleHash).toContain('06c8969ce7bce4c62e28f96cf9fc54a68cf25644aebd53be09094f365058f4a6');
      expect(response.value.missingFiles).toHaveLength(12);
    },
    TEST_TIMEOUT,
  );

  it(
    'test successful workflow',
    async () => {
      // Create a bundle first
      const files: BundleFiles = (await bundleFilesFull).reduce((r, d) => {
        r[d.bundlePath] = pick(d, ['hash', 'content']);
        return r;
      }, {});

      const bundleResponse = await createBundle({
        baseURL,
        sessionToken,
        source,
        files,
      });
      expect(bundleResponse.type).toEqual('success');
      if (bundleResponse.type === 'error') return;
      expect(bundleResponse.value.bundleHash).toContain(realBundleHash);
      realBundleHashFull = bundleResponse.value.bundleHash;

      // Check missing files
      expect(bundleResponse.value.missingFiles).toEqual([]);

      // Check missing files with separate API call
      const checkResponse = await checkBundle({
        baseURL,
        sessionToken,
        source,
        bundleHash: realBundleHashFull,
      });
      expect(checkResponse.type).toEqual('success');
      if (checkResponse.type === 'error') return;
      expect(checkResponse.value.bundleHash).toEqual(realBundleHashFull);
      expect(checkResponse.value.missingFiles).toEqual([]);

      // Get analysis results
      let response = await getAnalysis({
        baseURL,
        sessionToken,
        source,
        bundleHash: realBundleHashFull,
        severity: 1,
      });
      expect(response.type).toEqual('success');
      if (response.type === 'error') return;
      expect(response.value.status !== AnalysisStatus.failed).toBeTruthy();

      if (response.value.status === AnalysisStatus.complete && response.value.type === 'sarif') {
        expect(response.value.sarif.runs[0].results?.length).toBeGreaterThan(0);

        expect(new Set(response.value.coverage)).toEqual(
          new Set([
            {
              files: 2,
              isSupported: true,
              lang: 'Java',
            },
            {
              files: 1,
              isSupported: true,
              lang: 'C++ (beta)',
            },
            {
              files: 7,
              isSupported: true,
              lang: 'JavaScript',
            },
          ]),
        );
      }

      // Get analysis results limited to 1 file
      do {
        response = await getAnalysis({
          baseURL,
          sessionToken,
          bundleHash: realBundleHashFull,
          severity: 1,
          limitToFiles: [`GitHubAccessTokenScrambler12.java`],
          source,
        });

        expect(response.type).toEqual('success');
        if (response.type === 'error') return;
        expect(response.value.status !== AnalysisStatus.failed).toBeTruthy();
      } while (response.value.status !== AnalysisStatus.complete);

      expect(response.value.type === 'sarif').toBeTruthy();
      if (response.value.type !== 'sarif') return;

      expect(response.value.sarif.runs[0].results?.length).toBeGreaterThan(0);

      // Get analysis results with severity 3
      do {
        response = await getAnalysis({
          baseURL,
          sessionToken,
          bundleHash: realBundleHashFull,
          severity: 3,
          source,
        });
        expect(response.type).toEqual('success');
        if (response.type === 'error') return;
        expect(response.value.status !== AnalysisStatus.failed).toBeTruthy();
      } while (response.value.status !== AnalysisStatus.complete);

      expect(response.value.type === 'sarif').toBeTruthy();
      if (response.value.type !== 'sarif') return;

      expect(response.value.sarif.runs[0].results).toHaveLength(4);
    },
    TEST_TIMEOUT,
  );
});<|MERGE_RESOLUTION|>--- conflicted
+++ resolved
@@ -56,6 +56,8 @@
         '.hxx',
         '.java',
         '.js',
+        '.jsp',
+        '.jspx',
         '.jsx',
         '.kt',
         '.mjs',
@@ -70,11 +72,7 @@
         '.swift',
         '.ts',
         '.tsx',
-<<<<<<< HEAD
-        ".vb",
-=======
         '.vb',
->>>>>>> 03bbfb79
         '.vue',
         '.wxs',
         '.xml',
