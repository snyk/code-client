--- conflicted
+++ resolved
@@ -22,11 +22,7 @@
 import emitter from './emitter';
 import { defaultBaseURL, MAX_PAYLOAD, IGNORES_DEFAULT } from './constants';
 import { prepareRemoteBundle, fullfillRemoteBundle } from './bundles';
-
-<<<<<<< HEAD
-import { AnalysisSeverity, IGitBundle, IFileBundle, IBundleResult } from './interfaces/analysis-result.interface';
-import { getSarif }from './sarif_converter';
-=======
+import { getSarif } from './sarif_converter';
 import {
   AnalysisSeverity,
   IGitBundle,
@@ -34,7 +30,6 @@
   IFileBundle,
   IBundleResult,
 } from './interfaces/analysis-result.interface';
->>>>>>> 3cd59471
 
 async function pollAnalysis(
   baseURL: string,
@@ -264,7 +259,7 @@
   includeLint = false,
   severity = AnalysisSeverity.info,
   gitUri: string,
-  sarif: boolean = false,
+  sarif = false,
 ): Promise<IGitBundle> {
   const repoKey = parseGitUri(gitUri);
   if (!repoKey) {
@@ -279,27 +274,20 @@
 
   const analysisData = await analyzeBundle(baseURL, sessionToken, includeLint, severity, bundleId);
 
-  // Create bundle instance to handle extensions
-  if(!sarif){
-    return {
-      baseURL,
-      sessionToken,
-      includeLint,
-      severity,
-      gitUri,
-      ...analysisData,
-    };
-  }
-  else {
-    return {
-      baseURL,
-      sessionToken,
-      includeLint,
-      severity,
-      gitUri,
-      ...analysisData,
-      sarifResults: analysisData.analysisResults ? getSarif(analysisData.analysisResults) : undefined,
-      
-  }
-}
+  const result = {
+    baseURL,
+    sessionToken,
+    includeLint,
+    severity,
+    gitUri,
+    ...analysisData,
+  };
+
+  // Create bundle instance to handle extensions
+  if (sarif && analysisData.analysisResults) {
+    // eslint-disable-next-line @typescript-eslint/no-unsafe-assignment
+    result.sarifResults = getSarif(analysisData.analysisResults);
+  }
+
+  return result;
 }