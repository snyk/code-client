--- conflicted
+++ resolved
@@ -4,7 +4,7 @@
 import { ErrorCodes, GenericErrorTypes, DEFAULT_ERROR_MESSAGES } from './constants';
 
 import { BundleFiles, SupportedFiles } from './interfaces/files.interface';
-import { AnalysisSeverity } from './interfaces/analysis-options.interface';
+// import { AnalysisSeverity } from './interfaces/analysis-options.interface';
 import { AnalysisResult } from './interfaces/analysis-result.interface';
 import { makeRequest, Payload } from './needle';
 
@@ -382,78 +382,10 @@
   [ErrorCodes.serverError]: 'Getting analysis failed',
 };
 
-<<<<<<< HEAD
 export interface AnalysisOptions {
   readonly severity?: number;
   readonly limitToFiles?: string[];
-=======
-export async function getAnalysis(
-  options: {
-    readonly baseURL: string;
-    readonly sessionToken: string;
-    readonly bundleId: string;
-    readonly severity: number;
-    readonly limitToFiles?: string[];
-    readonly oAuthToken?: string;
-    readonly username?: string;
-    readonly source: string;
-    readonly reachability?: boolean;
-    readonly prioritized?: boolean;
-  },
-  requestOptions?: RequestOptions,
-): Promise<IResult<GetAnalysisResponseDto, GetAnalysisErrorCodes>> {
-  const {
-    baseURL,
-    sessionToken,
-    oAuthToken,
-    username,
-    bundleId,
-    severity,
-    limitToFiles,
-    source,
-    reachability,
-    prioritized,
-  } = options;
-
-  // the same applies for reachability
-  const params: { severity: number; reachability?: boolean; prioritized?: boolean } = { severity };
-  if (reachability) {
-    params.reachability = true;
-  }
-
-  if (prioritized) {
-    params.prioritized = true;
-  }
-
-  const headers = { ...requestOptions?.headers, 'Session-Token': sessionToken, source };
-  if (oAuthToken) {
-    headers['X-OAuthToken'] = oAuthToken;
-  }
-  if (username) {
-    headers['X-UserName'] = username;
-  }
-
-  const config: Payload = {
-    headers,
-    qs: params,
-    url: `${baseURL}${apiPath}/analysis/${bundleId}`,
-    method: 'get',
-  };
-
-  if (limitToFiles && limitToFiles.length) {
-    config.body = { files: limitToFiles };
-    config.method = 'post';
-  }
-
-  try {
-    const { response, success } = await makeRequest(config);
-    if (success) return { type: 'success', value: response.body as GetAnalysisResponseDto };
-
-    return generateError<GetAnalysisErrorCodes>({ response }, GET_ANALYSIS_ERROR_MESSAGES, 'getAnalysis');
-  } catch (error) {
-    return generateError<GetAnalysisErrorCodes>(error, GET_ANALYSIS_ERROR_MESSAGES, 'getAnalysis');
-  }
->>>>>>> 7524d402
+  readonly prioritized?: boolean;
 }
 
 export interface GetAnalysisOptions extends ConnectionOptions, AnalysisOptions {
@@ -476,7 +408,8 @@
         hash: options.bundleHash,
         limitToFiles: options.limitToFiles || [],
       },
-      severity: options.severity || AnalysisSeverity.info,
+      ...pick(options, ['severity', 'prioritized']),
+      // severity: options.severity || AnalysisSeverity.info,
     },
   };
 
