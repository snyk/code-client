import pick from 'lodash.pick';

import { baseURL, sessionToken, source, TEST_TIMEOUT } from './constants/base';
import { bundleFiles, bundleFilesFull, singleBundleFull } from './constants/sample';
import { getFilters, createBundle, checkBundle, extendBundle, getAnalysis, AnalysisStatus } from '../src/http';
import { BundleFiles } from '../src/interfaces/files.interface';
import * as needle from '../src/needle';
import { gunzipSync } from 'zlib';

const fakeBundleHash = 'd9f1171fb6f6bf12eb217fee43eef3cebd6a85cc78bc333035bf4cc3ebf1cf68';
let fakeBundleHashFull = '';
const realBundleHash = '';
let realBundleHashFull = '';

const fakeMissingFiles = [
  'AnnotatorTest.cpp',
  'GitHubAccessTokenScrambler12.java',
  'app.js',
  'db.js',
  'main.js',
  'big-file.js',
  'routes/index.js',
  'routes/sharks.js',
  // TODO: This should be ignored
  'not/ignored/this_should_be_ignored.jsx',
  'not/ignored/this_should_not_be_ignored.java',
];

describe('Requests to public API', () => {
  it('gets filters successfully', async () => {
    const response = await getFilters(baseURL, '');
    expect(response.type).toEqual('success');
    if (response.type === 'error') return;
<<<<<<< HEAD
    expect(new Set(response.value.configFiles)).toEqual(new Set(['.dcignore', '.gitignore', '.snyk']));
    expect(new Set(response.value.extensions)).toEqual(
      new Set([
=======
    expect(new Set(response.value.configFiles)).toEqual(new Set(['.dcignore', '.gitignore']));
    expect(response.value.extensions).toEqual(
      expect.arrayContaining([
>>>>>>> 7a9e5cdb
        '.cs',
        '.c',
        '.cc',
        '.cjs',
        '.cls',
        '.config',
        '.cpp',
        '.cs',
        '.cxx',
        '.ejs',
        '.erb',
        '.es',
        '.es6',
        '.go',
        '.h',
        '.haml',
        '.hpp',
        '.htm',
        '.html',
        '.hxx',
        '.java',
        '.js',
        '.jsp',
        '.jspx',
        '.jsx',
        '.kt',
        '.mjs',
        '.php',
        '.phtml',
        '.pom',
        '.py',
        '.rb',
        '.rhtml',
        '.scala',
        '.slim',
        '.swift',
        '.ts',
        '.tsx',
        '.vb',
        '.vue',
        '.wxs',
        '.xml',
        '.xsd',
        '.aspx',
        '.ejs',
      ]),
    );

    expect(response.value.configFiles.length).toBeGreaterThan(0);
    expect(response.value.extensions.length).toBeGreaterThan(0);
  });

  it('test network issues', async () => {
    const response = await getFilters('https://faketest.snyk.io', 'test-source', 1);
    expect(response.type).toEqual('error');
    if (response.type !== 'error') return;
    expect(response.error).toMatchObject({
      apiName: 'filters',
      statusCode: 452,
      statusText: '[Connection issue] Could not resolve domain',
    });
  });

  it(
    'creates bundle successfully',
    async () => {
      const files: BundleFiles = [...(await bundleFiles).entries()].reduce((obj, [i, d]) => {
        obj[d.bundlePath] = `${i}`;
        return obj;
      }, {});

      const response = await createBundle({
        baseURL,
        sessionToken,
        files,
        source,
      });
      expect(response.type).toEqual('success');
      if (response.type === 'error') {
        console.error(response);
        return;
      }
      expect(response.value.bundleHash).toContain(fakeBundleHash);
      fakeBundleHashFull = response.value.bundleHash;
      expect(response.value.missingFiles).toEqual(fakeMissingFiles);
    },
    TEST_TIMEOUT,
  );

  it(
    'checks bundle successfully',
    async () => {
      const response = await checkBundle({
        baseURL,
        sessionToken,
        source,
        bundleHash: fakeBundleHashFull,
      });
      expect(response.type).toEqual('success');
      if (response.type === 'error') return;
      expect(response.value.bundleHash).toEqual(fakeBundleHashFull);
      expect(response.value.missingFiles).toEqual(fakeMissingFiles);
    },
    TEST_TIMEOUT,
  );

  it(
    'checks expired bundle successfully',
    async () => {
      const response = await checkBundle({
        baseURL,
        sessionToken,
        source,
        bundleHash: 'mock-expired-bundle-id',
      });
      expect(response.type).toEqual('error');
      // dummy to cheat typescript compiler
      if (response.type == 'success') return;
      expect(response.error.statusCode).toEqual(404);
      expect(response.error.statusText).toEqual('Uploaded bundle has expired');
    },
    TEST_TIMEOUT,
  );

  it(
    'request analysis with missing files',
    async () => {
      let response;
      do {
        response = await getAnalysis({
          baseURL,
          sessionToken,
          bundleHash: fakeBundleHashFull,
          severity: 1,
          source,
        });
      } while (response.type === 'success');

      expect(response.type).toEqual('error');
      expect(response.error).toEqual({
        apiName: 'getAnalysis',
        statusCode: 404,
        statusText: 'Not found',
      });
    },
    TEST_TIMEOUT,
  );

  it(
    'extends bundle successfully',
    async () => {
      const response = await extendBundle({
        baseURL,
        sessionToken,
        source,
        bundleHash: fakeBundleHashFull,
        files: {
          'new.js': 'new123',
        },
        removedFiles: [
          `AnnotatorTest.cpp`,
          `app.js`,
          `GitHubAccessTokenScrambler12.java`,
          `db.js`,
          `main.js`,
          'big-file.js',
          `not/ignored/this_should_be_ignored.jsx`,
          `not/ignored/this_should_not_be_ignored.java`,
          `routes/index.js`,
          `routes/sharks.js`,
        ],
      });
      expect(response.type).toEqual('success');
      if (response.type === 'error') return;
      expect(response.value.bundleHash).toContain('1484a1a5cf09854080e7be7ed023fd085287d5cf71d046aed47d2c03de1190c6');
      expect(response.value.missingFiles).toEqual([`new.js`]);
    },
    TEST_TIMEOUT,
  );

  it(
    'extends expired bundle and fails',
    async () => {
      const response = await extendBundle({
        baseURL,
        sessionToken,
        source,
        bundleHash: 'wrong-bundle-id-2',
        files: {
          'new2.js': 'new1234',
        },
      });

      expect(response.type).toEqual('error');
      if (response.type !== 'error') return;
      expect(response.error).toEqual({
        apiName: 'extendBundle',
        statusCode: 404,
        statusText: 'Parent bundle has expired',
      });
    },
    TEST_TIMEOUT,
  );

  it(
    'uploads fake files to fake bundle',
    async () => {
      const response = await extendBundle({
        baseURL,
        sessionToken,
        source,
        bundleHash: fakeBundleHashFull,
        files: {
          'df.js': { hash: 'df', content: 'const module = new Module();' },
          'sdfs.js': { hash: 'sdfs', content: 'const App = new App();' },
        },
      });
      expect(response.type).toEqual('success');
      if (response.type !== 'success') return; // TS trick
      expect(response.value.bundleHash).toContain('0124f75771f3d782d370ea2fedf87d2af434c40d740a10e9a5980633ce3b704d');
      expect(response.value.missingFiles).toHaveLength(12);
    },
    TEST_TIMEOUT,
  );

  it(
    'test successful workflow',
    async () => {
      // Create a bundle first
      const files: BundleFiles = (await bundleFilesFull).reduce((r, d) => {
        r[d.bundlePath] = pick(d, ['hash', 'content']);
        return r;
      }, {});

      const bundleResponse = await createBundle({
        baseURL,
        sessionToken,
        source,
        files,
      });
      expect(bundleResponse.type).toEqual('success');
      if (bundleResponse.type === 'error') return;
      expect(bundleResponse.value.bundleHash).toContain(realBundleHash);
      realBundleHashFull = bundleResponse.value.bundleHash;

      // Check missing files
      expect(bundleResponse.value.missingFiles).toEqual([]);

      // Check missing files with separate API call
      const checkResponse = await checkBundle({
        baseURL,
        sessionToken,
        source,
        bundleHash: realBundleHashFull,
      });
      expect(checkResponse.type).toEqual('success');
      if (checkResponse.type === 'error') return;
      expect(checkResponse.value.bundleHash).toEqual(realBundleHashFull);
      expect(checkResponse.value.missingFiles).toEqual([]);

      // Get analysis results
      let response = await getAnalysis({
        baseURL,
        sessionToken,
        source,
        bundleHash: realBundleHashFull,
        severity: 1,
      });
      expect(response.type).toEqual('success');
      if (response.type === 'error') return;
      expect(response.value.status !== AnalysisStatus.failed).toBeTruthy();

      if (response.value.status === AnalysisStatus.complete && response.value.type === 'sarif') {
        expect(response.value.sarif.runs[0].results?.length).toBeGreaterThan(0);

        expect(new Set(response.value.coverage)).toEqual(
          new Set([
            {
              files: 2,
              isSupported: true,
              lang: 'Java',
            },
            {
              files: 1,
              isSupported: true,
              lang: 'C++ (beta)',
            },
            {
              files: 7,
              isSupported: true,
              lang: 'JavaScript',
            },
          ]),
        );
      }

      // Get analysis results limited to 1 file
      do {
        response = await getAnalysis({
          baseURL,
          sessionToken,
          bundleHash: realBundleHashFull,
          severity: 1,
          limitToFiles: [`GitHubAccessTokenScrambler12.java`],
          source,
        });

        expect(response.type).toEqual('success');
        if (response.type === 'error') return;
        expect(response.value.status !== AnalysisStatus.failed).toBeTruthy();
      } while (response.value.status !== AnalysisStatus.complete);

      expect(response.value.type === 'sarif').toBeTruthy();
      if (response.value.type !== 'sarif') return;

      expect(response.value.sarif.runs[0].results?.length).toBeGreaterThan(0);

      // Get analysis results with severity 3
      do {
        response = await getAnalysis({
          baseURL,
          sessionToken,
          bundleHash: realBundleHashFull,
          severity: 3,
          source,
        });
        expect(response.type).toEqual('success');
        if (response.type === 'error') return;
        expect(response.value.status !== AnalysisStatus.failed).toBeTruthy();
      } while (response.value.status !== AnalysisStatus.complete);

      expect(response.value.type === 'sarif').toBeTruthy();
      if (response.value.type !== 'sarif') return;

      expect(response.value.sarif.runs[0].results).toHaveLength(4);
    },
    TEST_TIMEOUT,
  );
});<|MERGE_RESOLUTION|>--- conflicted
+++ resolved
@@ -31,15 +31,9 @@
     const response = await getFilters(baseURL, '');
     expect(response.type).toEqual('success');
     if (response.type === 'error') return;
-<<<<<<< HEAD
     expect(new Set(response.value.configFiles)).toEqual(new Set(['.dcignore', '.gitignore', '.snyk']));
-    expect(new Set(response.value.extensions)).toEqual(
-      new Set([
-=======
-    expect(new Set(response.value.configFiles)).toEqual(new Set(['.dcignore', '.gitignore']));
     expect(response.value.extensions).toEqual(
       expect.arrayContaining([
->>>>>>> 7a9e5cdb
         '.cs',
         '.c',
         '.cc',
