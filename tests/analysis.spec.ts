--- conflicted
+++ resolved
@@ -52,46 +52,11 @@
         });
         emitter.on(emitter.events.apiRequestLog, onAPIRequestLog);
 
-<<<<<<< HEAD
         const bundle = await analyzeFolders({
           connection: { baseURL, sessionToken, source },
           analysisOptions: {
             severity: 1,
-=======
-      const onAPIRequestLog = jest.fn((message: string) => {
-        expect(typeof message).toBe('string');
-      });
-      emitter.on(emitter.events.apiRequestLog, onAPIRequestLog);
-
-      const bundle = await analyzeFolders({
-        baseURL,
-        sessionToken,
-        severity: 1,
-        paths: [sampleProjectPath],
-        symlinksEnabled: false,
-        maxPayload: 1000,
-        prioritized: true,
-      });
-      expect(bundle).toHaveProperty('baseURL');
-      expect(bundle).toHaveProperty('sessionToken');
-      expect(bundle).toHaveProperty('supportedFiles');
-      expect(Object.keys(bundle.analysisResults.files).length).toEqual(5);
-      expect(
-        bundle.analysisResults.files.hasOwnProperty(`${sampleProjectPath}/GitHubAccessTokenScrambler12.java`),
-      ).toBeTruthy();
-      expect(Object.keys(bundle.analysisResults.suggestions).length).toEqual(8);
-
-      expect(bundle.analysisResults.timing.analysis).toBeGreaterThanOrEqual(
-        bundle.analysisResults.timing.fetchingCode,
-      );
-      expect(bundle.analysisResults.timing.queue).toBeGreaterThanOrEqual(0);
-      expect(new Set(bundle.analysisResults.coverage)).toEqual(
-        new Set([
-          {
-            files: 2,
-            isSupported: true,
-            lang: 'Java',
->>>>>>> 7524d402
+            prioritized: true,
           },
           fileOptions: {
             paths: [sampleProjectPath],
@@ -189,7 +154,7 @@
     it('analyze folder - with sarif returned', async () => {
       const bundle = await analyzeFolders({
         connection: { baseURL, sessionToken, source },
-        analysisOptions: { severity: AnalysisSeverity.info },
+        analysisOptions: { severity: AnalysisSeverity.info, prioritized: true },
         fileOptions: {
           paths: [sampleProjectPath],
           symlinksEnabled: false,
@@ -197,42 +162,6 @@
           defaultFileIgnores: undefined,
         },
       });
-<<<<<<< HEAD
-=======
-      emitter.on(emitter.events.uploadBundleProgress, onUploadBundleProgress);
-
-      // Forse uploading files one more time
-      uploaded = await uploadRemoteBundle(baseURL, sessionToken, bundle.bundleId, bFiles);
-
-      expect(uploaded).toEqual(true);
-
-      expect(onUploadBundleProgress).toHaveBeenCalledTimes(2);
-      expect(onAPIRequestLog).toHaveBeenCalled();
-    },
-    TEST_TIMEOUT,
-  );
-
-  it('analyze folder - with sarif returned', async () => {
-    const severity = AnalysisSeverity.info;
-    const paths: string[] = [path.join(sampleProjectPath, 'only_text')];
-    const symlinksEnabled = false;
-    const maxPayload = 1000;
-    const defaultFileIgnores = undefined;
-    const sarif = true;
-
-    const bundle = await analyzeFolders({
-      baseURL,
-      sessionToken,
-      severity,
-      paths,
-      symlinksEnabled,
-      maxPayload,
-      defaultFileIgnores,
-      sarif,
-      prioritized: true,
-    });
-    const validationResult = jsonschema.validate(bundle.sarifResults, sarifSchema);
->>>>>>> 7524d402
 
       expect(bundle).toBeTruthy();
       if (!bundle) return; // TS trick
