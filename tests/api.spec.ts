--- conflicted
+++ resolved
@@ -1,30 +1,10 @@
-<<<<<<< HEAD
+import pick from 'lodash.pick';
+
 import { baseURL, sessionToken, source, TEST_TIMEOUT } from './constants/base';
-import { bundleFiles, bundleFilesFull, bundleFilePaths } from './constants/sample';
+import { bundleFiles, bundleFilesFull } from './constants/sample';
 import { fromEntries } from '../src/lib/utils';
-import pick from 'lodash.pick';
 import { getFilters, createBundle, checkBundle, extendBundle, getAnalysis, AnalysisStatus } from '../src/http';
 import { BundleFiles } from '../src/interfaces/files.interface';
-=======
-import {
-  AnalysisStatus,
-  checkBundle,
-  checkSession,
-  createBundle,
-  createGitBundle,
-  extendBundle,
-  getAnalysis,
-  getFilters,
-  getIpFamily,
-  reportError,
-  reportEvent,
-  startSession,
-  uploadFiles,
-} from '../src/http';
-import { fromEntries } from '../src/lib/utils';
-import { authHost, baseURL, sessionToken, TEST_TIMEOUT } from './constants/base';
-import { bundleFiles, bundleFilesFull } from './constants/sample';
->>>>>>> b8d8ff23
 
 const fakeBundleHash = 'c58d69bd4fd65c45b1112bd7b45f028e614d443fc123901fd1aba15856c13c27';
 let fakeBundleHashFull = '';
@@ -82,47 +62,8 @@
       ]),
     );
 
-<<<<<<< HEAD
     expect(response.value.configFiles.length).toBeGreaterThan(0);
     expect(response.value.extensions.length).toBeGreaterThan(0);
-=======
-  it('reports error successfully', async () => {
-    const response = await reportError(reportTelemetryRequest);
-    expect(response.type).toEqual('success');
-  });
-
-  it('reports event successfully', async () => {
-    const response = await reportEvent(reportTelemetryRequest);
-    expect(response.type).toEqual('success');
-  });
-
-  it('starts session successfully', async () => {
-    const ipFamily = await getIpFamily(authHost);
-
-    const startSessionResponse = startSession({
-      source: 'atom',
-      authHost,
-    });
-    expect(startSessionResponse.loginURL).toMatch(/.*\/login\?token=.*&utm_source=atom/);
-    const draftToken = startSessionResponse.draftToken;
-    // This token is just a draft and not ready to be used permanently
-
-    const checkSessionResponse = await checkSession({ authHost, draftToken, ipFamily });
-
-    expect(checkSessionResponse.type).toEqual('success');
-    if (checkSessionResponse.type == 'error') return;
-    expect(checkSessionResponse.value).toEqual('');
-  });
-
-  it('checks session unsuccessfully', async () => {
-    const response = await checkSession({
-      authHost,
-      draftToken: 'dummy-token',
-    });
-    expect(response.type).toEqual('success');
-    if (response.type === 'error') return;
-    expect(response.value).toEqual('');
->>>>>>> b8d8ff23
   });
 
   it(
@@ -193,11 +134,7 @@
         response = await getAnalysis({
           baseURL,
           sessionToken,
-<<<<<<< HEAD
           bundleHash: fakeBundleHashFull,
-=======
-          bundleId: fakeBundleIdFull,
->>>>>>> b8d8ff23
           severity: 1,
           source: 'atom',
         });
@@ -289,13 +226,7 @@
     TEST_TIMEOUT,
   );
 
-<<<<<<< HEAD
-  it(
-    'test successful workflow',
-    async () => {
-=======
   it('test successful workflow', async () => {
->>>>>>> b8d8ff23
       // Create a bundle first
       const files: BundleFiles = (await bundleFilesFull).reduce((r, d) => {
         r[d.bundlePath] = pick(d, ['hash', 'content']);
@@ -310,32 +241,8 @@
       });
       expect(bundleResponse.type).toEqual('success');
       if (bundleResponse.type === 'error') return;
-<<<<<<< HEAD
       expect(bundleResponse.value.bundleHash).toContain(realBundleHash);
       realBundleHashFull = bundleResponse.value.bundleHash;
-=======
-      expect(bundleResponse.value.bundleId).toContain(realBundleId);
-      realBundleIdFull = bundleResponse.value.bundleId;
-
-      const content = (await bundleFilesFull).map(d => {
-        return {
-          fileHash: d.hash,
-          fileContent: d.content || '',
-        };
-      });
-
-      // Upload files
-      const uploadResponse = await uploadFiles({
-        baseURL,
-        sessionToken,
-        bundleId: realBundleIdFull,
-        content: content,
-      });
-
-      expect(uploadResponse.type).toEqual('success');
-      if (uploadResponse.type === 'error') return;
-      expect(uploadResponse.value).toEqual(true);
->>>>>>> b8d8ff23
 
       // Check missing files
       const checkResponse = await checkBundle({
@@ -353,11 +260,7 @@
       let response = await getAnalysis({
         baseURL,
         sessionToken,
-<<<<<<< HEAD
         bundleHash: realBundleHashFull,
-=======
-        bundleId: realBundleIdFull,
->>>>>>> b8d8ff23
         severity: 1,
         source: 'atom',
       });
@@ -365,58 +268,11 @@
       if (response.type === 'error') return;
       expect(response.value.status !== AnalysisStatus.failed).toBeTruthy();
 
-<<<<<<< HEAD
       if (response.value.status === AnalysisStatus.complete) {
         expect(response.value.sarif).toMatchSnapshot();
         expect(response.value.sarif.runs[0].results).toHaveLength(12);
 
         expect(new Set(response.value.coverage)).toEqual(
-=======
-      if (response.value.status === AnalysisStatus.done) {
-        expect(Object.keys(response.value.analysisResults.suggestions).length).toEqual(8);
-        const suggestion = Object.values(response.value.analysisResults.suggestions).find(s => s.id === 'javascript%2Fdc_interfile_project%2FDisablePoweredBy')!;
-        expect(Object.keys(suggestion)).toEqual([
-          'id',
-          'rule',
-          'message',
-          'severity',
-          'lead_url',
-          'leadURL',
-          'categories',
-          'tags',
-          'title',
-          'cwe',
-          'text',
-          'repoDatasetSize',
-          'exampleCommitDescriptions',
-          'exampleCommitFixes',
-        ]);
-        expect(suggestion.leadURL).toEqual(
-          'http://expressjs.com/en/advanced/best-practice-security.html#at-a-minimum-disable-x-powered-by-header',
-        );
-        expect(suggestion.repoDatasetSize).toEqual(835);
-        expect(suggestion.exampleCommitDescriptions).toEqual([
-          'Test without express',
-          'secure the api with helmet',
-          'Fix some security vulnerabilities, refactor the error constants a little',
-        ]);
-        expect(suggestion.exampleCommitFixes.length).toEqual(3);
-        expect(suggestion.message).toEqual(
-          'Disable X-Powered-By header for your Express app (consider using Helmet middleware), because it exposes information about the used framework to potential attackers.',
-        );
-        expect(suggestion.rule).toEqual('DisablePoweredBy');
-        expect(suggestion.severity).toEqual(2);
-
-        expect(suggestion.tags).toEqual(['maintenance', 'express', 'helmet', 'security']);
-        expect(Object.keys(response.value.analysisResults.files).length).toEqual(5);
-        expect(response.value.analysisResults.timing.analysis).toBeGreaterThanOrEqual(
-          response.value.analysisResults.timing.fetchingCode,
-        );
-        const filePath = `/GitHubAccessTokenScrambler12.java`;
-        expect(response.value.analysisResults.files[filePath]).toMatchSnapshot();
-        expect(response.value.analysisResults.timing.queue).toBeGreaterThanOrEqual(0);
-        expect(new Set(response.value.analysisResults.coverage)).toEqual(
->>>>>>> b8d8ff23
           new Set([
             {
               files: 2,
@@ -447,11 +303,7 @@
         response = await getAnalysis({
           baseURL,
           sessionToken,
-<<<<<<< HEAD
           bundleHash: realBundleHashFull,
-=======
-          bundleId: realBundleIdFull,
->>>>>>> b8d8ff23
           severity: 1,
           limitToFiles: [`GitHubAccessTokenScrambler12.java`],
           source: 'atom',
@@ -469,34 +321,17 @@
         response = await getAnalysis({
           baseURL,
           sessionToken,
-<<<<<<< HEAD
           bundleHash: realBundleHashFull,
-=======
-          bundleId: realBundleIdFull,
->>>>>>> b8d8ff23
           severity: 3,
           source: 'atom',
         });
         expect(response.type).toEqual('success');
         if (response.type === 'error') return;
         expect(response.value.status !== AnalysisStatus.failed).toBeTruthy();
-<<<<<<< HEAD
       } while (response.value.status !== AnalysisStatus.complete);
       expect(response.value.sarif).toMatchSnapshot();
       expect(response.value.sarif.runs[0].results).toHaveLength(4);
     },
     TEST_TIMEOUT,
   );
-=======
-      } while (response.value.status !== AnalysisStatus.done);
-
-      expect(Object.keys(response.value.analysisResults.suggestions).length).toEqual(2);
-      expect(new Set(Object.keys(response.value.analysisResults.files))).toEqual(
-        new Set(['/GitHubAccessTokenScrambler12.java', '/not/ignored/this_should_not_be_ignored.java']),
-      );
-    },
-    TEST_TIMEOUT,
-  );
-
->>>>>>> b8d8ff23
 });