--- conflicted
+++ resolved
@@ -1,5 +1,4 @@
 /* eslint-disable no-await-in-loop */
-import pick from 'lodash.pick';
 
 import { AnalyzeFoldersOptions, prepareExtendingBundle } from './files';
 import {
@@ -17,65 +16,12 @@
 import emitter from './emitter';
 import { AnalysisResult } from './interfaces/analysis-result.interface';
 
-// import { fromEntries } from './lib/utils';
-
 const sleep = (duration: number) => new Promise(resolve => setTimeout(resolve, duration));
-
-<<<<<<< HEAD
-// const ANALYSIS_OPTIONS_DEFAULTS = {
-//   baseURL: defaultBaseURL,
-//   sessionToken: '',
-//   severity: AnalysisSeverity.info,
-//   symlinksEnabled: false,
-//   defaultFileIgnores: IGNORES_DEFAULT,
-// };
 
 async function pollAnalysis(
   options: GetAnalysisOptions,
 ): Promise<Result<AnalysisFailedResponse | AnalysisResult, GetAnalysisErrorCodes>> {
   let analysisResponse: Result<GetAnalysisResponseDto, GetAnalysisErrorCodes>;
-=======
-const ANALYSIS_OPTIONS_DEFAULTS = {
-  baseURL: defaultBaseURL,
-  sessionToken: '',
-  reachability: false,
-  severity: AnalysisSeverity.info,
-  symlinksEnabled: false,
-  maxPayload: MAX_PAYLOAD,
-  defaultFileIgnores: IGNORES_DEFAULT,
-  sarif: false,
-  source: '',
-  prioritized: false,
-}
-
-async function pollAnalysis(
-  {
-    baseURL,
-    sessionToken,
-    severity,
-    bundleId,
-    oAuthToken,
-    username,
-    limitToFiles,
-    source,
-    reachability,
-    prioritized,
-  }: {
-    baseURL: string;
-    sessionToken: string;
-    severity: AnalysisSeverity;
-    bundleId: string;
-    oAuthToken?: string;
-    username?: string;
-    limitToFiles?: string[];
-    source: string;
-    reachability?: boolean;
-    prioritized?: boolean;
-  },
-  requestOptions?: RequestOptions,
-): Promise<IResult<AnalysisFailedResponse | AnalysisFinishedResponse, GetAnalysisErrorCodes>> {
-  let analysisResponse: IResult<GetAnalysisResponseDto, GetAnalysisErrorCodes>;
->>>>>>> 7524d402
   let analysisData: GetAnalysisResponseDto;
 
   emitter.analyseProgress({
@@ -85,26 +31,7 @@
 
   // eslint-disable-next-line no-constant-condition
   while (true) {
-    // eslint-disable-next-line no-await-in-loop
-<<<<<<< HEAD
     analysisResponse = await getAnalysis(options);
-=======
-    analysisResponse = await getAnalysis(
-      {
-        baseURL,
-        sessionToken,
-        oAuthToken,
-        username,
-        bundleId,
-        severity,
-        limitToFiles,
-        source,
-        reachability,
-        prioritized,
-      },
-      requestOptions,
-    );
->>>>>>> 7524d402
 
     if (analysisResponse.type === 'error') {
       return analysisResponse;
@@ -133,54 +60,9 @@
   }
 }
 
-<<<<<<< HEAD
 export async function analyzeBundle(options: GetAnalysisOptions): Promise<AnalysisResult> {
   // Call remote bundle for analysis results and emit intermediate progress
   const analysisData = await pollAnalysis(options);
-=======
-export async function analyzeBundle(
-  {
-    baseURL = defaultBaseURL,
-    sessionToken = '',
-    severity = AnalysisSeverity.info,
-    bundleId,
-    oAuthToken,
-    username,
-    limitToFiles,
-    source,
-    reachability = false,
-    prioritized = false,
-  }: {
-    baseURL: string;
-    sessionToken: string;
-    severity: AnalysisSeverity;
-    bundleId: string;
-    oAuthToken?: string;
-    username?: string;
-    limitToFiles?: string[];
-    source: string;
-    reachability?: boolean;
-    prioritized?: boolean;
-  },
-  requestOptions?: RequestOptions,
-): Promise<IBundleResult> {
-  // Call remote bundle for analysis results and emit intermediate progress
-  const analysisData = await pollAnalysis(
-    {
-      baseURL,
-      sessionToken,
-      oAuthToken,
-      username,
-      bundleId,
-      severity,
-      limitToFiles,
-      source,
-      reachability,
-      prioritized,
-    },
-    requestOptions,
-  );
->>>>>>> 7524d402
 
   if (analysisData.type === 'error') {
     throw analysisData.error;
@@ -214,34 +96,12 @@
   analysisResults: AnalysisResult;
 }
 
-<<<<<<< HEAD
 export async function analyzeFolders(options: FileAnalysisOptions): Promise<FileAnalysis | null> {
   const fileBundle = await createBundleFromFolders({
     ...options.connection,
     ...options.fileOptions,
   });
   if (fileBundle === null) return null;
-=======
-export async function analyzeFolders(options: FolderOptions): Promise<IFileBundle> {
-  const analysisOptions: AnalyzeFoldersOptions = { ...ANALYSIS_OPTIONS_DEFAULTS, ...options };
-  const {
-    baseURL,
-    sessionToken,
-    reachability,
-    severity,
-    paths,
-    symlinksEnabled,
-    sarif,
-    defaultFileIgnores,
-    source,
-    prioritized,
-  } = analysisOptions;
-
-  const supportedFiles = await getSupportedFiles(baseURL, source);
-
-  // Scan directories and find all suitable files
-  const baseDir = determineBaseDir(paths);
->>>>>>> 7524d402
 
   // Analyze bundle
   const analysisResults = await analyzeBundle({
@@ -255,7 +115,6 @@
   return { fileBundle, analysisResults, ...options };
 }
 
-<<<<<<< HEAD
 function mergeBundleResults(
   oldAnalysisResults: AnalysisResult,
   newAnalysisResults: AnalysisResult,
@@ -268,14 +127,14 @@
   //   append the finding to the new analysis and check if the rule must be added as well
   const changedFiles = [...limitToFiles, ...removedFiles];
   const sarifResults = (newAnalysisResults.sarif.runs[0].results || []).filter(res => {
-      // TODO: This should not be necessary in theory but, in case of two identical files,
-      // Bundle Server returns the finding in both files even if limitToFiles only reports one
-      const loc = res.locations?.[0].physicalLocation?.artifactLocation?.uri;
-      return loc && changedFiles.includes(loc);
+    // TODO: This should not be necessary in theory but, in case of two identical files,
+    // Bundle Server returns the finding in both files even if limitToFiles only reports one
+    const loc = res.locations?.[0].physicalLocation?.artifactLocation?.uri;
+    return loc && changedFiles.includes(loc);
   });
   const sarifRules = newAnalysisResults.sarif.runs[0].tool.driver.rules || [];
   const oldResults = oldAnalysisResults.sarif.runs[0].results || [];
-  for (let res of oldResults) {
+  for (const res of oldResults) {
     // NOTE: Node 10 doesn't support the more readable .flatMap, so we need to use .reduce, but the behaviour would be the following:
     // const locations: string[] = (res.locations || []).flatMap(
     //   loc => !!loc.physicalLocation?.artifactLocation?.uri ? [loc.physicalLocation.artifactLocation.uri] : []
@@ -287,70 +146,35 @@
     //     )
     //   )
     // );
-    const locations: string[] = (res.locations || []).reduce<string[]>(
-      (acc, loc) => {
-        if (loc.physicalLocation?.artifactLocation?.uri) {
-          acc.push(loc.physicalLocation!.artifactLocation!.uri!);
-        };
-        return acc;
-      }, []
-    );
-    const codeFlowLocations: string[] = (res.codeFlows || []).reduce<string[]>(
-      (acc1, cf) => {
-        acc1.push(...(cf.threadFlows || []).reduce<string[]>(
-          (acc2, tf) => {
-              acc2.push(...(tf.locations || []).reduce<string[]>(
-                (acc3, loc) => {
-                  if (loc.location?.physicalLocation?.artifactLocation?.uri) {
-                    acc3.push(loc.location!.physicalLocation!.artifactLocation!.uri!);
-                  };
-                  return acc3;
-                }, []
-              ));
-              return acc2;
-            }, []
-        ));
-        return acc1;
-      }, []
-    );
+    const locations: string[] = (res.locations || []).reduce<string[]>((acc, loc) => {
+      if (loc.physicalLocation?.artifactLocation?.uri) {
+        acc.push(loc.physicalLocation.artifactLocation.uri);
+      }
+      return acc;
+    }, []);
+    const codeFlowLocations: string[] = (res.codeFlows || []).reduce<string[]>((acc1, cf) => {
+      acc1.push(
+        ...(cf.threadFlows || []).reduce<string[]>((acc2, tf) => {
+          acc2.push(
+            ...(tf.locations || []).reduce<string[]>((acc3, loc) => {
+              if (loc.location?.physicalLocation?.artifactLocation?.uri) {
+                acc3.push(loc.location.physicalLocation.artifactLocation.uri);
+              }
+              return acc3;
+            }, []),
+          );
+          return acc2;
+        }, []),
+      );
+      return acc1;
+    }, []);
+    if (locations.some(loc => changedFiles.includes(loc)) || codeFlowLocations.some(loc => removedFiles.includes(loc)))
+      continue;
+
+    let ruleIndex = sarifRules.findIndex(rule => rule.id === res.ruleId);
     if (
-      locations.some(loc => changedFiles.includes(loc)) ||
-      codeFlowLocations.some(loc => removedFiles.includes(loc))
-    ) continue;
-=======
-  // Analyze bundle
-  let analysisData;
-  if (remoteBundle === null) {
-    analysisData = {
-      analysisResults: {
-        files: {},
-        suggestions: {},
-        timing: {
-          analysis: 0,
-          fetchingCode: 0,
-          queue: 0,
-        },
-        coverage: [],
-      },
-      bundleId: '',
-    };
-  } else {
-    analysisData = await analyzeBundle({
-      baseURL,
-      sessionToken,
-      reachability,
-      severity,
-      bundleId: remoteBundle.bundleId,
-      source,
-      prioritized,
-    });
-    analysisData.analysisResults.files = normalizeResultFiles(analysisData.analysisResults.files, baseDir);
-  }
->>>>>>> 7524d402
-
-    let ruleIndex = sarifRules.findIndex((rule) => rule.id === res.ruleId);
-    if (
-      ruleIndex === -1 && res.ruleIndex &&
+      ruleIndex === -1 &&
+      res.ruleIndex &&
       oldAnalysisResults.sarif.runs[0].tool.driver.rules &&
       oldAnalysisResults.sarif.runs[0].tool.driver.rules[res.ruleIndex]
     ) {
