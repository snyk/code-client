{
  "name": "@deepcode/tsc",
<<<<<<< HEAD
  "description": "Typescript consumer of Deepcode public API",
=======
  "version": "2.2.0",
  "description": "Typescript consumer of Deepcode public API (deprecated)",
>>>>>>> 2ce905d0
  "main": "dist/index.js",
  "module": "dist/index.es.js",
  "types": "dist/index.d.ts",
  "files": [
    "dist"
  ],
  "scripts": {
    "compile": "tsc -p ./",
    "lint": "npx eslint src/**/*.ts",
    "lint:fix": "npx eslint --fix src/**/*.ts",
    "watch": "tsc -watch -p ./",
    "test": "jest --coverage --runInBand --detectOpenHandles"
  },
  "repository": {
    "type": "git",
    "url": "git+https://github.com/DeepCodeAI/tsc.git"
  },
  "keywords": [
    "deepcode",
    "api client"
  ],
  "author": "DeepCodeAI",
  "license": "MIT",
  "bugs": {
    "url": "https://github.com/DeepCodeAI/tsc/issues"
  },
  "homepage": "https://github.com/DeepCodeAI/tsc#readme",
  "jest": {
    "preset": "ts-jest",
    "testEnvironment": "node"
  },
  "devDependencies": {
    "@types/jest": "^26.0.12",
    "@types/node": "^14.6.2",
    "@typescript-eslint/eslint-plugin": "^4.0.1",
    "@typescript-eslint/parser": "^4.0.1",
    "eslint": "^7.8.1",
    "eslint-config-airbnb-base": "^14.2.0",
    "eslint-config-prettier": "^6.11.0",
    "eslint-plugin-import": "^2.22.0",
    "eslint-plugin-prettier": "^3.1.4",
    "jest": "^26.4.2",
    "prettier": "^2.1.1",
    "ts-jest": "^26.3.0",
    "typescript": "^4.0.2",
    "yalc": "^1.0.0-pre.44",
    "jsonschema": "^1.2.11"
  },
  "dependencies": {
    "@types/lodash": "^4.14.167",
    "@types/micromatch": "^4.0.1",
    "@types/flat-cache": "^2.0.0",
    "@types/sarif": "^2.1.3",
    "@deepcode/dcignore": "^1.0.2",
    "axios": "^0.21.1",
    "lodash": "^4.17.19",
    "ignore": "^5.1.8",
    "queue": "^6.0.1",
    "fast-glob": "^3.2.4",
    "micromatch": "^4.0.2",
    "flat-cache": "^3.0.4"
  }
}<|MERGE_RESOLUTION|>--- conflicted
+++ resolved
@@ -1,11 +1,6 @@
 {
-  "name": "@deepcode/tsc",
-<<<<<<< HEAD
-  "description": "Typescript consumer of Deepcode public API",
-=======
-  "version": "2.2.0",
-  "description": "Typescript consumer of Deepcode public API (deprecated)",
->>>>>>> 2ce905d0
+  "name": "@snyk/code-client",
+  "description": "Typescript consumer of SnykCode public API",
   "main": "dist/index.js",
   "module": "dist/index.es.js",
   "types": "dist/index.d.ts",
@@ -21,18 +16,18 @@
   },
   "repository": {
     "type": "git",
-    "url": "git+https://github.com/DeepCodeAI/tsc.git"
+    "url": "git+https://github.com/snyk/code-client.git"
   },
   "keywords": [
-    "deepcode",
+    "snyk",
     "api client"
   ],
-  "author": "DeepCodeAI",
+  "author": "snyk",
   "license": "MIT",
   "bugs": {
-    "url": "https://github.com/DeepCodeAI/tsc/issues"
+    "url": "https://github.com/snyk/code-client/issues"
   },
-  "homepage": "https://github.com/DeepCodeAI/tsc#readme",
+  "homepage": "https://github.com/snyk/code-client#readme",
   "jest": {
     "preset": "ts-jest",
     "testEnvironment": "node"
