<<<<<<< HEAD

import { baseURL, sessionToken, sessionToken2, oAuthToken } from './constants/base';
=======
import { baseURL, sessionToken } from './constants/base';
import parseGitUri from '../src/gitUtils';
>>>>>>> 4e157826
import { analyzeGit } from '../src/analysis';
import jsonschema from 'jsonschema';
import { Log } from 'sarif';
import * as sarifSchema from './sarif-schema-2.1.0.json';
import { ErrorCodes } from '../src/constants';
import { IGitBundle } from '../src/interfaces/analysis-result.interface';
// import fs from 'fs';

describe('Functional test of analysis', () => {
  it('analyze remote git without oid', async () => {
    const bundle = await analyzeGit(baseURL, sessionToken, false, 1, 'git@github.com:DeepCodeAI/cli.git');
    expect(bundle.analysisResults.files).toBeTruthy();
    expect(bundle.analysisResults.suggestions).toBeTruthy();
  });

  it('analyze remote git with oid', async () => {
    const bundle = await analyzeGit(
      baseURL,
      sessionToken,
      false,
      1,
      'git@github.com:DeepCodeAI/cli.git@320d98a6896f5376efe6cefefb6e70b46b97d566',
    );
<<<<<<< HEAD
    expect(bundle.analysisResults.files).toBeTruthy();
    expect(bundle.analysisResults.suggestions).toBeTruthy();
=======
    expect(Object.keys(bundle.analysisResults.files).length).toEqual(1);
    expect(Object.keys(bundle.analysisResults.suggestions).length).toEqual(1);
>>>>>>> 4e157826
  });

  it('analyze private remote git with oAuthToken', async () => {
    let failedGit: IGitBundle | undefined;
    try {
      failedGit = await analyzeGit(
        baseURL,
        sessionToken2,
        false,
        1,
        'git@github.com:DeepCodeAI/testcrepo.git',
      );
    } catch (failed) {
      expect(failed.statusCode).toEqual(ErrorCodes.unauthorizedBundleAccess);
    }
    expect(failedGit).toBe(undefined);

    const bundle = await analyzeGit(
      baseURL,
      sessionToken2,
      false,
      1,
      'git@github.com:DeepCodeAI/testcrepo.git',
      false,
      oAuthToken,
    );
    expect(bundle.analysisResults.files).toBeTruthy();
    expect(bundle.analysisResults.suggestions).toBeTruthy();
  });

  describe('detailed sarif tests', () => {
    let sarifResults: Log | undefined;
    it('analyze remote git with oid and return sarif', async () => {
      const bundle = await analyzeGit(
        baseURL,
        sessionToken,
        false,
        1,
        'git@github.com:DeepCodeAI/cli.git@320d98a6896f5376efe6cefefb6e70b46b97d566',
        true,
      );
      sarifResults = bundle.sarifResults;
      expect(!!bundle.sarifResults).toEqual(true);
    });
    it('should match sarif schema', () => {
      const validationResult = jsonschema.validate(sarifResults, sarifSchema);
      // this is to debug any errors found
      // const json = JSON.stringify(validationResult)
      // fs.writeFile('sarif_validation_log.json', json, 'utf8', ()=>null);
      expect(validationResult.errors.length).toEqual(0);
    });
  });
});<|MERGE_RESOLUTION|>--- conflicted
+++ resolved
@@ -1,17 +1,11 @@
-<<<<<<< HEAD
 
 import { baseURL, sessionToken, sessionToken2, oAuthToken } from './constants/base';
-=======
-import { baseURL, sessionToken } from './constants/base';
-import parseGitUri from '../src/gitUtils';
->>>>>>> 4e157826
 import { analyzeGit } from '../src/analysis';
 import jsonschema from 'jsonschema';
 import { Log } from 'sarif';
 import * as sarifSchema from './sarif-schema-2.1.0.json';
 import { ErrorCodes } from '../src/constants';
 import { IGitBundle } from '../src/interfaces/analysis-result.interface';
-// import fs from 'fs';
 
 describe('Functional test of analysis', () => {
   it('analyze remote git without oid', async () => {
@@ -28,13 +22,10 @@
       1,
       'git@github.com:DeepCodeAI/cli.git@320d98a6896f5376efe6cefefb6e70b46b97d566',
     );
-<<<<<<< HEAD
     expect(bundle.analysisResults.files).toBeTruthy();
+    expect(Object.keys(bundle.analysisResults.files).length).toEqual(1);
     expect(bundle.analysisResults.suggestions).toBeTruthy();
-=======
-    expect(Object.keys(bundle.analysisResults.files).length).toEqual(1);
     expect(Object.keys(bundle.analysisResults.suggestions).length).toEqual(1);
->>>>>>> 4e157826
   });
 
   it('analyze private remote git with oAuthToken', async () => {
