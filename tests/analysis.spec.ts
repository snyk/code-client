--- conflicted
+++ resolved
@@ -13,7 +13,6 @@
 import * as sarifSchema from './sarif-schema-2.1.0.json';
 
 describe('Functional test of analysis', () => {
-<<<<<<< HEAD
   describe('analyzeFolders', () => {
     it(
       'analyze folder',
@@ -177,109 +176,6 @@
           maxPayload: 1000,
           defaultFileIgnores: undefined,
         },
-=======
-
-  it('analyze folder', async () => {
-      const onSupportedFilesLoaded = jest.fn((data: ISupportedFiles | null) => {
-        if (data === null) {
-          // all good
-        }
-      });
-      emitter.on(emitter.events.supportedFilesLoaded, onSupportedFilesLoaded);
-
-      const bFiles = await bundleFilesFull;
-      const onScanFilesProgress = jest.fn((processed: number) => {
-        expect(typeof processed).toBe('number');
-        expect(processed).toBeGreaterThanOrEqual(0);
-        expect(processed).toBeLessThanOrEqual(bFiles.length);
-      });
-      emitter.on(emitter.events.scanFilesProgress, onScanFilesProgress);
-
-      const onCreateBundleProgress = jest.fn((processed: number, total: number) => {
-        expect(typeof processed).toBe('number');
-        expect(total).toEqual(3);
-
-        expect(processed).toBeLessThanOrEqual(total);
-      });
-      emitter.on(emitter.events.createBundleProgress, onCreateBundleProgress);
-
-      const onAnalyseProgress = jest.fn((data: AnalysisResponseProgress) => {
-        expect(['WAITING', 'FETCHING', 'ANALYZING', 'DC_DONE']).toContain(data.status);
-        expect(typeof data.progress).toBe('number');
-        expect(data.progress).toBeGreaterThanOrEqual(0);
-        expect(data.progress).toBeLessThanOrEqual(100);
-      });
-      emitter.on(emitter.events.analyseProgress, onAnalyseProgress);
-
-      const onAPIRequestLog = jest.fn((message: string) => {
-        expect(typeof message).toBe('string');
-      });
-      emitter.on(emitter.events.apiRequestLog, onAPIRequestLog);
-
-      const bundle = await analyzeFolders({
-        baseURL,
-        sessionToken,
-        severity: 1,
-        paths: [sampleProjectPath],
-        symlinksEnabled: false,
-        maxPayload: 1000,
-      });
-      expect(bundle).toHaveProperty('baseURL');
-      expect(bundle).toHaveProperty('sessionToken');
-      expect(bundle).toHaveProperty('supportedFiles');
-      expect(Object.keys(bundle.analysisResults.files).length).toEqual(5);
-      expect(
-        bundle.analysisResults.files.hasOwnProperty(`${sampleProjectPath}/GitHubAccessTokenScrambler12.java`),
-      ).toBeTruthy();
-      expect(Object.keys(bundle.analysisResults.suggestions).length).toEqual(8);
-
-      expect(bundle.analysisResults.timing.analysis).toBeGreaterThanOrEqual(
-        bundle.analysisResults.timing.fetchingCode,
-      );
-      expect(bundle.analysisResults.timing.queue).toBeGreaterThanOrEqual(0);
-      expect(new Set(bundle.analysisResults.coverage)).toEqual(
-        new Set([
-          {
-            files: 2,
-            isSupported: true,
-            lang: 'Java',
-          },
-          {
-            files: 1,
-            isSupported: true,
-            lang: 'C++ (beta)',
-          },
-          {
-            files: 4,
-            isSupported: true,
-            lang: 'JavaScript',
-          },
-          {
-            files: 1,
-            isSupported: true,
-            lang: 'JSX',
-          },
-        ]),
-      );
-
-      // Check if emitter event happened
-      expect(onSupportedFilesLoaded).toHaveBeenCalledTimes(2);
-      expect(onScanFilesProgress).toHaveBeenCalledTimes(9);
-      expect(onCreateBundleProgress).toHaveBeenCalledTimes(4);
-      expect(onAnalyseProgress).toHaveBeenCalled();
-      expect(onAPIRequestLog).toHaveBeenCalled();
-
-      // Test uploadRemoteBundle with empty list of files
-      let uploaded = await uploadRemoteBundle(baseURL, sessionToken, bundle.bundleId, []);
-      // We do nothing in such cases
-      expect(uploaded).toEqual(true);
-
-      const onUploadBundleProgress = jest.fn((processed: number, total: number) => {
-        expect(typeof processed).toBe('number');
-        expect(total).toEqual(bFiles.length);
-
-        expect(processed).toBeLessThanOrEqual(total);
->>>>>>> b8d8ff23
       });
       emitter.on(emitter.events.uploadBundleProgress, onUploadBundleProgress);
 
@@ -317,7 +213,6 @@
     expect(validationResult.errors.length).toEqual(0);
   });
 
-<<<<<<< HEAD
       expect(bundle).toBeNull();
     });
 
@@ -404,50 +299,6 @@
       },
       TEST_TIMEOUT,
     );
-=======
-  it('analyze empty folder', async () => {
-    const severity = AnalysisSeverity.info;
-    const paths: string[] = [path.join(sampleProjectPath, 'only_text')];
-    const symlinksEnabled = false;
-    const maxPayload = 1000;
-
-    const bundle = await analyzeFolders({
-      baseURL,
-      sessionToken,
-      severity,
-      paths,
-      symlinksEnabled,
-      maxPayload,
-    });
-
-    expect(bundle.analysisResults.files).toEqual({});
-    expect(bundle.analysisResults.suggestions).toEqual({});
-    expect(bundle.analysisResults.coverage).toEqual([]);
   });
 
-  describe('createBundleFromFolders', () => {
-    it('should return a bundle with correct parameters', async () => {
-      const severity = AnalysisSeverity.info;
-      const paths: string[] = [path.join(sampleProjectPath)];
-      const symlinksEnabled = false;
-      const maxPayload = 1000;
-      const defaultFileIgnores = undefined;
-
-      const result = await createBundleFromFolders({
-        baseURL,
-        sessionToken,
-        severity,
-        paths,
-        symlinksEnabled,
-        maxPayload,
-        defaultFileIgnores,
-      });
-
-      expect(result).not.toBeNull();
-      expect(result).toHaveProperty('bundleId');
-      expect(result).toHaveProperty('missingFiles');
-    });
->>>>>>> b8d8ff23
-  });
-
 });