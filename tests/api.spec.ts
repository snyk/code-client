--- conflicted
+++ resolved
@@ -14,7 +14,6 @@
 } from '../src/http';
 import { BundleFiles } from '../src/interfaces/files.interface';
 
-<<<<<<< HEAD
 const fakeBundleHash = 'fe72b6d08bbbc36214992aa769a9e3ee2a52579f88e1212cbb0719d63da6e14c';
 let fakeBundleHashFull = '';
 const realBundleHash = '26635e09233a4c221b2d0f3f118f92e0b48bbdcbbbcde8e3d0d34d1eacb44b37';
@@ -22,25 +21,15 @@
 
 const fakeMissingFiles = [
   '/AnnotatorTest.cpp',
-=======
-const fakeBundleId = 'c58d69bd4fd65c45b1112bd7b45f028e614d443fc123901fd1aba15856c13c27';
-let fakeBundleIdFull = '';
-const realBundleId = 'c3a31c6c503b76ce51e2f8f7db9aa8f26715e6367124ce6e2f419087cad011b0';
-let realBundleIdFull = '';
-const extendedBundleId = '587a6bcb0095606ad57ccc7bb7ac6401475ce4181c13f7136491a16df06544f1';
-
-const fakeMissingFiles = [
-  `/AnnotatorTest.cpp`,
->>>>>>> 7f892bba
-  `/GitHubAccessTokenScrambler12.java`,
-  `/app.js`,
-  `/db.js`,
-  `/main.js`,
+  '/GitHubAccessTokenScrambler12.java',
+  '/app.js',
+  '/db.js',
+  '/main.js',
   // TODO: This should be ignored
-  `/not/ignored/this_should_be_ignored.jsx`,
-  `/not/ignored/this_should_not_be_ignored.java`,
-  `/routes/index.js`,
-  `/routes/sharks.js`,
+  '/not/ignored/this_should_be_ignored.jsx',
+  '/not/ignored/this_should_not_be_ignored.java',
+  '/routes/index.js',
+  '/routes/sharks.js',
 ];
 
 describe('Requests to public API', () => {
@@ -48,8 +37,6 @@
     const response = await getFilters(baseURL, '');
     expect(response.type).toEqual('success');
     if (response.type === 'error') return;
-<<<<<<< HEAD
-=======
     expect(new Set(response.value.configFiles)).toEqual(new Set(['.dcignore', '.gitignore']));
     expect(new Set(response.value.extensions)).toEqual(
       new Set([
@@ -77,8 +64,6 @@
         '.vue',
       ]),
     );
-  });
->>>>>>> 7f892bba
 
     expect(response.value.configFiles.length).toBeGreaterThan(0);
     expect(response.value.extensions.length).toBeGreaterThan(0);
@@ -212,17 +197,6 @@
           '/new.js': 'new123',
         },
         removedFiles: [
-<<<<<<< HEAD
-          '/app.js',
-          '/AnnotatorTest.cpp',
-          '/GitHubAccessTokenScrambler12.java',
-          '/db.js',
-          '/main.js',
-          '/not/ignored/this_should_be_ignored.jsx',
-          '/not/ignored/this_should_not_be_ignored.java',
-          '/routes/index.js',
-          '/routes/sharks.js',
-=======
           `/AnnotatorTest.cpp`,
           `/app.js`,
           `/GitHubAccessTokenScrambler12.java`,
@@ -232,7 +206,6 @@
           `/not/ignored/this_should_not_be_ignored.java`,
           `/routes/index.js`,
           `/routes/sharks.js`,
->>>>>>> 7f892bba
         ],
       });
       expect(response.type).toEqual('success');
@@ -324,7 +297,6 @@
       if (response.type === 'error') return;
       expect(response.value.status !== AnalysisStatus.failed).toBeTruthy();
 
-<<<<<<< HEAD
       if (response.value.status === AnalysisStatus.complete) {
 
         const suggestions = response.value.sarif.runs[0].results!;
@@ -352,54 +324,6 @@
         expect(suggestion.codeFlows![0].threadFlows[0].locations).toHaveLength(2);
 
         expect(new Set(response.value.coverage)).toEqual(
-=======
-      if (response.value.status === AnalysisStatus.done) {
-        expect(response.value.analysisURL.includes(realBundleIdFull)).toBeTruthy();
-        expect(Object.keys(response.value.analysisResults.suggestions).length).toEqual(8);
-        const suggestion = response.value.analysisResults.suggestions[0];
-        expect(Object.keys(suggestion)).toEqual([
-          'id',
-          'rule',
-          'message',
-          'severity',
-          'lead_url',
-          'leadURL',
-          'categories',
-          'tags',
-          'title',
-          'cwe',
-          'text',
-          'repoDatasetSize',
-          'exampleCommitDescriptions',
-          'exampleCommitFixes',
-        ]);
-        expect(suggestion.id).toEqual('javascript%2Fdc_interfile_project%2FDisablePoweredBy');
-        expect(suggestion.leadURL).toEqual(
-          'http://expressjs.com/en/advanced/best-practice-security.html#at-a-minimum-disable-x-powered-by-header',
-        );
-        expect(suggestion.repoDatasetSize).toEqual(874);
-        expect(suggestion.exampleCommitDescriptions).toEqual([
-          'Test without express',
-          '/server tests ()',
-          'secure the api with helmet',
-        ]);
-        expect(suggestion.exampleCommitFixes.length).toEqual(3);
-        expect(suggestion.message).toEqual(
-          'Disable X-Powered-By header for your Express app (consider using Helmet middleware), because it exposes information about the used framework to potential attackers.',
-        );
-        expect(suggestion.rule).toEqual('DisablePoweredBy');
-        expect(suggestion.severity).toEqual(2);
-
-        expect(suggestion.tags).toEqual(['maintenance', 'express', 'server', 'helmet']);
-        expect(Object.keys(response.value.analysisResults.files).length).toEqual(5);
-        expect(response.value.analysisResults.timing.analysis).toBeGreaterThanOrEqual(
-          response.value.analysisResults.timing.fetchingCode,
-        );
-        const filePath = `/GitHubAccessTokenScrambler12.java`;
-        expect(response.value.analysisResults.files[filePath]).toMatchSnapshot();
-        expect(response.value.analysisResults.timing.queue).toBeGreaterThanOrEqual(0);
-        expect(new Set(response.value.analysisResults.coverage)).toEqual(
->>>>>>> 7f892bba
           new Set([
             {
               files: 1,
@@ -460,155 +384,9 @@
         expect(response.type).toEqual('success');
         if (response.type === 'error') return;
         expect(response.value.status !== AnalysisStatus.failed).toBeTruthy();
-<<<<<<< HEAD
       } while (response.value.status !== AnalysisStatus.complete);
 
       expect(response.value.sarif.runs[0].results).toHaveLength(4);
-=======
-      } while (response.value.status !== AnalysisStatus.done);
-
-      expect(Object.keys(response.value.analysisResults.suggestions).length).toEqual(2);
-      expect(new Set(Object.keys(response.value.analysisResults.files))).toEqual(
-        new Set(['/GitHubAccessTokenScrambler12.java', '/not/ignored/this_should_not_be_ignored.java']),
-      );
-    },
-    TEST_TIMEOUT,
-  );
-
-  describe('git analysis', () => {
-    let goofBundleId: string;
-
-    it('create git bundle', async () => {
-      const bundleResponse = await createGitBundle({
-        baseURL,
-        sessionToken,
-        gitUri: 'git@github.com:snyk/goof.git@5a4f50e747dca50e3e54b47b3a3d5e52d481d31c',
-        source: 'atom',
-      });
-      expect(bundleResponse.type).toEqual('success');
-      if (bundleResponse.type === 'error') return;
-      expect(bundleResponse.value.bundleId).toBeTruthy();
-      goofBundleId = bundleResponse.value.bundleId;
-    });
-
-    it(
-      'git analysis',
-      async () => {
-        // Get analysis results
-        const response = await getAnalysis({
-          baseURL,
-          sessionToken,
-          bundleId: goofBundleId,
-          includeLint: false,
-          severity: 1,
-          source: 'atom',
-        });
-        expect(response.type).toEqual('success');
-        if (response.type === 'error') return;
-        expect(response.value.status !== AnalysisStatus.failed).toBeTruthy();
-
-        if (response.value.status === AnalysisStatus.done) {
-          expect(response.value.analysisURL.includes(goofBundleId)).toBeTruthy();
-          expect(response.value.analysisResults.suggestions).toBeTruthy();
-
-          const suggestion = response.value.analysisResults.suggestions[0];
-          expect(suggestion.categories).toEqual(['Security']);
-          expect(suggestion).toHaveProperty('exampleCommitDescriptions');
-          expect(suggestion).toHaveProperty('exampleCommitFixes');
-          expect(suggestion.leadURL).toEqual('');
-          expect(suggestion.id).toEqual('javascript%2Fdc_interfile_project%2FHttpToHttps');
-          expect(suggestion.message).toContain(
-            'http (used in require) is an insecure protocol and should not be used in new code.',
-          );
-          expect(suggestion.rule).toEqual('HttpToHttps');
-          expect(suggestion.severity).toEqual(2);
-          expect(suggestion.tags).toEqual(['maintenance', 'http', 'server']);
-          expect(Object.keys(response.value.analysisResults.files).length).toEqual(4);
-        }
-      },
-      TEST_TIMEOUT,
-    );
-
-    it(
-      'git analysis with reachability flag',
-      async () => {
-        const response = await getAnalysis({
-          baseURL,
-          sessionToken,
-          bundleId: goofBundleId,
-          includeLint: false,
-          severity: 1,
-          source: 'atom',
-          reachability: true,
-        });
-        expect(response.type).toEqual('success');
-        if (response.type === 'error') return;
-        expect(response.value.status !== AnalysisStatus.failed).toBeTruthy();
-
-        if (response.value.status === AnalysisStatus.done) {
-          expect(response.value.analysisURL.includes(goofBundleId)).toBeTruthy();
-          expect(response.value.analysisResults.suggestions).toBeTruthy();
-
-          expect(response.value.analysisResults.coverage).toEqual(
-            expect.arrayContaining([
-              {
-                files: 8,
-                isSupported: true,
-                lang: 'JavaScript',
-              },
-              {
-                files: 1,
-                isSupported: true,
-                lang: 'HTML',
-              },
-            ]),
-          );
-        }
-      },
-      TEST_TIMEOUT,
-    );
-  });
-
-  it(
-    'git analysis with empty results',
-    async () => {
-      const bundleId = 'gh/DeepcodeAI/test-bigfiles/e7633ef98fba3ddc24e5bea27ae58d5b08b2f949';
-
-      let response;
-
-      do {
-        // Get analysis results
-        response = await getAnalysis({
-          baseURL,
-          sessionToken,
-          bundleId,
-          includeLint: false,
-          severity: 1,
-          source: 'atom',
-        });
-
-        expect(response.type).toEqual('success');
-        if (response.type === 'error') return;
-        expect(response.value.status !== AnalysisStatus.failed).toBeTruthy();
-      } while (response.value.status !== AnalysisStatus.done);
-
-      expect(response.value.analysisURL.includes(bundleId)).toBeTruthy();
-      expect(response.value.analysisResults.suggestions).toEqual({});
-      expect(response.value.analysisResults.files).toEqual({});
-
-      expect(response.value.analysisResults.coverage).toEqual([
-        {
-          files: 3,
-          isSupported: false,
-          lang: 'Text',
-        },
-        {
-          files: 1,
-          isSupported: false,
-          lang: 'Markdown',
-        },
-      ]);
->>>>>>> 7f892bba
     },
     TEST_TIMEOUT,
   );
